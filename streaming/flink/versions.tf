--- conflicted
+++ resolved
@@ -20,11 +20,7 @@
     }
     random = {
       source  = "hashicorp/random"
-<<<<<<< HEAD
-      version = ">= 3.3.2"
-=======
-      version = "3.6.0"
->>>>>>> 22ead53d
+      version = ">= 3.6.0"
     }
   }
 
